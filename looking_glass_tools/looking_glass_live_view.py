--- conflicted
+++ resolved
@@ -262,13 +262,9 @@
 		offscreens = list()
 		for i in range(num_offscreens):
 			try:
-<<<<<<< HEAD
-				offscreen = gpu.types.GPUOffScreen(512, 256)
-=======
 				# edited this to be higher resolution, but it should be dynamic -k
 				# there might be a way we can make it toggleable between standard (512x256 4x8) and hires (819x455 5x9)
-				offscreen = gpu.offscreen.new(819, 455)
->>>>>>> 2a5bd4ec
+				offscreen = gpu.types.GPUOffScreen(819, 455)
 			except Exception as e:
 				print(e)
 				offscreen = None
@@ -312,10 +308,7 @@
 				projection_matrix,
 				modelview_matrix,
 				)
-<<<<<<< HEAD
-		
-		print("Finished drawing View3D into Offscreen Buffer")
-=======
+				
 		# added dll call to add offscreen texture to quilt -k
 		# todo: once dll is update won't have to bind texture
 		glBindTexture(GL_TEXTURE_2D, offscreen.color_texture)
@@ -331,7 +324,6 @@
 			glBindTexture(GL_TEXTURE_2D, image.bindcode[0])
 			holoplay.hp_copyViewToQuilt(ctypes.c_uint(i))
 
->>>>>>> 2a5bd4ec
 
 	@staticmethod   		 
 	def create_image(width, height, target=GL_RGBA):
