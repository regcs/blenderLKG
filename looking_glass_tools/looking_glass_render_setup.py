# ##### BEGIN GPL LICENSE BLOCK #####
#
#  This program is free software; you can redistribute it and/or
#  modify it under the terms of the GNU General Public License
#  as published by the Free Software Foundation; either version 2
#  of the License, or (at your option) any later version.
#
#  This program is distributed in the hope that it will be useful,
#  but WITHOUT ANY WARRANTY; without even the implied warranty of
#  MERCHANTABILITY or FITNESS FOR A PARTICULAR PURPOSE.  See the
#  GNU General Public License for more details.
#
#  You should have received a copy of the GNU General Public License
#  along with this program; if not, write to the Free Software Foundation,
#  Inc., 51 Franklin Street, Fifth Floor, Boston, MA 02110-1301, USA.
#
# ##### END GPL LICENSE BLOCK #####

import bpy
import gpu
import bmesh
import json
import subprocess
import logging
from bgl import *
from math import *
from mathutils import *
from bpy.types import AddonPreferences, PropertyGroup
from bpy.props import FloatProperty, PointerProperty
from bpy.app.handlers import persistent

@persistent
def fix_clipping_planes_pre(self):
	''' Fixed weird behaviour of Blender when rendering by adjusting the clipping distances of the LKG cameras by the local scale of the Multiview object '''
	currentMultiview = bpy.data.objects.get("Multiview")
	for ob in currentMultiview.children:
		scale_factor = currentMultiview.matrix_local.to_scale().z
		ob.data.clip_start *= scale_factor
		ob.data.clip_end *= scale_factor

@persistent
def fix_clipping_planes_post(self):
	''' Reverse the effects of fix_clipping_planes_post '''
	currentMultiview = bpy.data.objects.get("Multiview")
	for ob in currentMultiview.children:
		scale_factor = currentMultiview.matrix_local.to_scale().z
		ob.data.clip_start /= scale_factor
		ob.data.clip_end /= scale_factor

class lkgRenderSetup(bpy.types.Operator):
	bl_idname = "lookingglass.render_setup"
	bl_label = "Looking Glass Render Setup"
	bl_description = "Creates render setup for offline rendering utilizing multiview."
	bl_options = {'REGISTER', 'UNDO'}

	currentMultiview = None
	fov = None

	log = logging.getLogger('bpy.ops.%s' % bl_idname)
	log.setLevel('DEBUG')

	@staticmethod
	def setParentTrans(childOb, parentOb):
		''' Create a child-parent hierarchy similar to the operator '''
		childOb.parent = parentOb
		childOb.matrix_parent_inverse = parentOb.matrix_world.inverted()
		return True

	def makeMultiview(self, context):
		''' Create a parent object for the multiview cameras that also indicates the view space of the LKG '''
		self.log.info("Making Multiview")

		# cube of dimensions 1-1-1, front and back stored separately
		verts_front = [(-1.0,1.0,1.0),(1.0,1.0,1.0),(1.0,-1.0,1.0),(-1.0,-1.0,1.0)]
		verts_back = [(-1.0,1.0,-1.0),(1.0,1.0,-1.0),(1.0,-1.0,-1.0),(-1.0,-1.0,-1.0)]

		scn = context.scene
		global currentMultiview
		global fov

<<<<<<< HEAD
		currentMultiview = bpy.data.objects.new("Multiview", None)
		scn.collection.objects.link(currentMultiview)
		currentMultiview.empty_display_type = 'CUBE'
=======
		# Create mesh 
		me = bpy.data.meshes.new('Multiview') 

		# Create object
		currentMultiview = bpy.data.objects.new("Multiview", me)
		currentMultiview.show_name = True
		scn.objects.link(currentMultiview)

		# Get a BMesh representation
		bm = bmesh.new()   # create an empty BMesh
		
		bm_verts_front = []
		bm_verts_back = []
		bm_verts = []				

		for v in verts_front:
			bm_vert = bm.verts.new(v)
			bm_verts_front.append(bm_vert)
			bm_verts.append(bm_vert)
		for v in verts_back:
			bm_vert = bm.verts.new(v)
			bm_verts_back.append(bm_vert)
			bm_verts.append(bm_vert)

		for i, v in enumerate(bm_verts_front):
			j = (i+1)%len(bm_verts_front)
			bm.edges.new( (bm_verts_front[i], bm_verts_front[j]) )
			
		for i, v in enumerate(bm_verts_back):
			j = (i+1)%len(bm_verts_back)
			bm.edges.new( (bm_verts_back[i], bm_verts_back[j]) )
			# hacky, saves one extra loop
			bm.edges.new( (bm_verts_front[i], bm_verts_back[i]) )
		
		dist=self.calculate_camera_distance_z(fov)
		# hardcoded - refactor!
		# the result includes a margin around the Multiview container object
		dist_front = dist - 1.5
		dist_back = dist + 0.0
		
		scale_factor_front = tan(fov) * dist_front
		scale_factor_back = tan(fov) * dist_back
		
		bmesh.ops.scale(bm, vec=(scale_factor_front, scale_factor_front, 1.0), space=currentMultiview.matrix_local, verts=bm_verts_front)
		bmesh.ops.scale(bm, vec=(scale_factor_back, scale_factor_back, 1.0), space=currentMultiview.matrix_local, verts=bm_verts_back)
>>>>>>> bd958af4

		# the aspect ratio should match the one of the LKG device
		wm = bpy.context.window_manager
		aspectRatio = wm.screenH / wm.screenW

<<<<<<< HEAD
		# adding another empty as cone to indicate direction
		multiviewDirection = bpy.data.objects.new("MultiviewDirection", None)
		
		scn.collection.objects.link(multiviewDirection)
		multiviewDirection.location = (0,0,1.0)
		multiviewDirection.rotation_euler = (radians(90.0), 0, 0)
		multiviewDirection.empty_display_type = 'CONE'

		self.setParentTrans(multiviewDirection, currentMultiview)
=======
		bmesh.ops.scale(bm, vec=(1.0, aspectRatio, 1.0), space=currentMultiview.matrix_local, verts=bm_verts_front)
		bmesh.ops.scale(bm, vec=(1.0, aspectRatio, 1.0), space=currentMultiview.matrix_local, verts=bm_verts_back)
>>>>>>> bd958af4

		# Finish up, write the bmesh back to the mesh
		bm.to_mesh(me)
		
	def get_vertical_fov_from_camera(self, cam):
		''' returns the vertical field of view of the camera '''
		wm = bpy.context.window_manager
		render = bpy.context.scene.render
		projection_matrix = cam.calc_matrix_camera(render.resolution_x, render.resolution_y, render.pixel_aspect_x, render.pixel_aspect_y)
		fov_vertical = 2.0*atan( 1.0/projection_matrix[1][1] )
		return fov_vertical

	@staticmethod
	def calculate_camera_distance_z(fov):
		#global fov
		global currentMultiview
		camLocZ = currentMultiview.scale[0] / tan(0.5 * radians(fov))
		return camLocZ
	
	def makeCamera(self, i):
		''' Create Camera '''
		self.log.info("Creating Camera")
		global fov
		wm = bpy.context.window_manager
		numViews = wm.tilesHorizontal * wm.tilesVertical
		viewCone = wm.viewCone
		
		bpy.ops.object.camera_add(
			view_align=False,
			enter_editmode=False,
			location=(0, 0, 0),
			rotation=(0,0,0)
		)
		cam = bpy.context.active_object
		cam.name = 'cam.' + str(i).zfill(2)
		cam.data.lens_unit = 'FOV'
		fov_rad = radians(fov)
		cam.data.angle = fov_rad

		#* parent it to current multi view
		global currentMultiview
<<<<<<< HEAD
		currentMultiview.select_set(True)
		bpy.context.view_layer.objects.active = currentMultiview
		bpy.ops.object.parent_set(type='OBJECT', keep_transform=True)
=======
		currentMultiview.select = True
		bpy.context.scene.objects.active = currentMultiview
		#bpy.ops.object.parent_set(type='OBJECT', keep_transform=True)
		self.setParentTrans(cam, currentMultiview)
>>>>>>> bd958af4

		# cam distance
		#camLocZ = currentMultiview.scale[0] / tan(0.5 * fov_rad)
		camLocZ = self.calculate_camera_distance_z(fov)
		cam.location[2] = camLocZ

		# cam x pos
		angleStr = radians(-viewCone * 0.5 + viewCone * (i / (numViews - 1)))
		camLocX = cam.location[2] * tan(angleStr) / currentMultiview.scale[0]
		self.log.info("Camera X location: %f" % camLocX)
		self.log.info("Camera Z location: %f" % cam.location[2])
		cam.location[0] = camLocX

		# shift x
		cam.data.shift_x = (-0.5) * cam.location.x

		# clipping relative to the MultiView object bounds
		# clip delta is to get rid of most of the Multiview object in the LKG
		clip_delta = 0.01
		cam.data.clip_start = camLocZ - 1.0 + clip_delta
		cam.data.clip_end = camLocZ + 1.0 - clip_delta

		#* set up view
		bpy.ops.scene.render_view_add()
		newView = bpy.context.scene.render.views.active
		newView.name = 'view.' + str(i).zfill(2)
		newView.camera_suffix = '.' + str(i).zfill(2)

		#cam should be invisible in the viewport because otherwise a line will appear in the LKG
		cam.hide_viewport = True

		return cam

	def makeAllCameras(self):
		self.log.info("Make all cameras")
		wm = bpy.context.window_manager
		numViews = wm.tilesHorizontal * wm.tilesVertical
		self.log.info("Creating %d Cameras" % numViews)
		allCameras = []
		for i in range(0, numViews):
			cam = self.makeCamera(i)
			allCameras.append(cam)
		return allCameras

	def setupMultiView(self):
		self.log.info("Setting up Multiview")
		render = bpy.context.scene.render
		render.use_multiview = True
		if "left" in render.views:
			render.views["left"].use = False
		if "right" in render.views:
			render.views["right"].use = False
		render.views_format = 'MULTIVIEW'

	def setRenderSettings(self, context):
		''' Set render size depending on LKG configuration. This overwrites previous settings! '''
		wm = context.window_manager
		render = context.scene.render
		if wm.tilesHorizontal == 5 and wm.tilesVertical == 9:
			render.resolution_x = 819
			render.resolution_y = 455
			render.pixel_aspect_x = 1.0
			render.pixel_aspect_y = 1.125
		elif wm.tilesHorizontal == 4 and wm.tilesVertical == 8:
			render.resolution_x = 512
			render.resolution_y = 256
			render.pixel_aspect_x = 1.0
			render.pixel_aspect_y = 1.25
		#only make changes when one of the supported configs is set


	def execute(self, context):
		# the fov of the Blender camera is relative to the broader side
		# at an aspect ratio of 16:10 a fov of 14° translates to ~22.23 degrees
		global fov
		fov = 22.23
		# TODO: find a better way, this here is tricky
		bpy.ops.ed.undo_push()
		self.setupMultiView()
		self.makeMultiview(context)
		allCameras = self.makeAllCameras()
		#* need to set the scene camera otherwise it won't render by code?
		# for a meaningful view set the middle camera active
		numCams = len(allCameras)
		context.scene.camera = allCameras[int(floor(numCams/2))]
		self.setRenderSettings(context)
		bpy.app.handlers.render_pre.append(fix_clipping_planes_pre)
		bpy.app.handlers.render_post.append(fix_clipping_planes_post)
		return {'FINISHED'}

def register():
	bpy.utils.register_class(lkgRenderSetup)


def unregister():
	bpy.utils.unregister_class(lkgRenderSetup)

if __name__ == "__main__":
	register()<|MERGE_RESOLUTION|>--- conflicted
+++ resolved
@@ -78,18 +78,13 @@
 		global currentMultiview
 		global fov
 
-<<<<<<< HEAD
-		currentMultiview = bpy.data.objects.new("Multiview", None)
-		scn.collection.objects.link(currentMultiview)
-		currentMultiview.empty_display_type = 'CUBE'
-=======
 		# Create mesh 
 		me = bpy.data.meshes.new('Multiview') 
 
 		# Create object
 		currentMultiview = bpy.data.objects.new("Multiview", me)
 		currentMultiview.show_name = True
-		scn.objects.link(currentMultiview)
+		scn.collection.objects.link(currentMultiview)
 
 		# Get a BMesh representation
 		bm = bmesh.new()   # create an empty BMesh
@@ -128,26 +123,13 @@
 		
 		bmesh.ops.scale(bm, vec=(scale_factor_front, scale_factor_front, 1.0), space=currentMultiview.matrix_local, verts=bm_verts_front)
 		bmesh.ops.scale(bm, vec=(scale_factor_back, scale_factor_back, 1.0), space=currentMultiview.matrix_local, verts=bm_verts_back)
->>>>>>> bd958af4
 
 		# the aspect ratio should match the one of the LKG device
 		wm = bpy.context.window_manager
 		aspectRatio = wm.screenH / wm.screenW
 
-<<<<<<< HEAD
-		# adding another empty as cone to indicate direction
-		multiviewDirection = bpy.data.objects.new("MultiviewDirection", None)
-		
-		scn.collection.objects.link(multiviewDirection)
-		multiviewDirection.location = (0,0,1.0)
-		multiviewDirection.rotation_euler = (radians(90.0), 0, 0)
-		multiviewDirection.empty_display_type = 'CONE'
-
-		self.setParentTrans(multiviewDirection, currentMultiview)
-=======
 		bmesh.ops.scale(bm, vec=(1.0, aspectRatio, 1.0), space=currentMultiview.matrix_local, verts=bm_verts_front)
 		bmesh.ops.scale(bm, vec=(1.0, aspectRatio, 1.0), space=currentMultiview.matrix_local, verts=bm_verts_back)
->>>>>>> bd958af4
 
 		# Finish up, write the bmesh back to the mesh
 		bm.to_mesh(me)
@@ -189,16 +171,9 @@
 
 		#* parent it to current multi view
 		global currentMultiview
-<<<<<<< HEAD
 		currentMultiview.select_set(True)
 		bpy.context.view_layer.objects.active = currentMultiview
-		bpy.ops.object.parent_set(type='OBJECT', keep_transform=True)
-=======
-		currentMultiview.select = True
-		bpy.context.scene.objects.active = currentMultiview
-		#bpy.ops.object.parent_set(type='OBJECT', keep_transform=True)
 		self.setParentTrans(cam, currentMultiview)
->>>>>>> bd958af4
 
 		# cam distance
 		#camLocZ = currentMultiview.scale[0] / tan(0.5 * fov_rad)
